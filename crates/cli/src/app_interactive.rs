use crate::app_interactive::AppEvent::Run;
use crate::{tui_helper, SearchArgs};
use anyhow::anyhow;
use ratatui::crossterm::style::style;
use ratatui::layout::{Direction, Layout};
use ratatui::prelude::{Constraint, Modifier, Span, StatefulWidget};
use ratatui::text::Text;
use ratatui::widgets::{Borders, HighlightSpacing, List, ListItem, ListState};
use ratatui::{
    buffer::Buffer,
    crossterm::event::{self, Event, KeyCode, KeyEvent, KeyEventKind},
    layout::{Alignment, Rect},
    style::Stylize,
    symbols::border,
    text,
    text::Line,
    widgets::{
        block::{Position, Title},
        Block, Paragraph, Widget,
    },
    Frame,
};
use serde_json::ser::CharEscape::CarriageReturn;
use std::ffi::OsStr;
use std::path::PathBuf;
use std::{env, fs, io};
use syntect::easy::HighlightLines;
use syntect::highlighting::{Style, ThemeSet};
use syntect::parsing::syntax_definition::ContextReference::File;
use syntect::parsing::SyntaxSet;
use syntect::util::{as_24_bit_terminal_escaped, LinesWithEndings};
use tui::style::Color;
use vs_core::{connect_to_daemon, Connection, Message};

#[derive(Debug, Default)]
struct StatefulList {
    state: ListState,
    items: Vec<PathBuf>,
    preview: Option<String>,
}
#[derive(Debug, Default)]
pub struct AppInteractive {
    items: StatefulList,
    status: AppEvent,
}

#[derive(Debug, Default)]
enum AppEvent {
    #[default]
    Run,
    Quit,
    Save,
}

impl AppInteractive {
    /// runs the application's main loop until the user quits
    pub async fn run(
        &mut self,
        terminal: &mut tui_helper::Tui,
        connection: &mut Connection,
        args: &SearchArgs,
    ) -> anyhow::Result<Option<String>> {
        let message = Message::Get(200);
        let paths = match connection.communicate(message).await? {
            Message::Paths(paths) => paths,
            invalid => {
                panic!("Received incorrect response from daemon: {:?}", invalid)
            }
        };

        let pwd = env::current_dir()?;
        let paths = paths
            .into_iter()
            .filter(|p| p.starts_with(pwd.clone()))
            .filter_map(|p| {
                let stripped = p.strip_prefix(pwd.clone()).map(|p| p.to_path_buf());
                stripped.ok()
            })
            .map(|p| {
                let mut p2 = PathBuf::new();
                p2.push(".");
                p2.push(p);
                p2
            })
            .filter(|p| {
                p.is_file()
                    || args.directories && p.is_dir()
                    || args.args.symlinks && p.is_symlink()
            })
            .collect::<Vec<PathBuf>>();

        self.items = StatefulList::with_items(paths);

        while matches!(self.status, Run) {
            terminal.draw(|frame| self.render_frame(frame))?;
            self.handle_events()?;
        }

        match self.status {
            AppEvent::Save => {
                let test = self.items.state.selected().map(|selected| {
                    self.items
                        .items
                        .get(selected)
                        .unwrap_or(&PathBuf::from("magic"))
                        .display()
                        .to_string()
                });
                Ok(test)
            }
            AppEvent::Quit => Ok(Some("".to_string())),
            _ => Err(anyhow!("Invalid status")),
        }
    }

    fn render_frame(&mut self, frame: &mut Frame) {
        frame.render_widget(self, frame.area());
    }

    fn handle_events(&mut self) -> io::Result<()> {
        match event::read()? {
            // it's important to check that the event is a key press event as
            // crossterm also emits key release and repeat events on Windows.
            Event::Key(key_event) if key_event.kind == KeyEventKind::Press => {
                self.handle_key_event(key_event)
            }
            _ => {}
        };
        Ok(())
    }

    fn handle_key_event(&mut self, key_event: KeyEvent) {
        match key_event.code {
            KeyCode::Char('q') => self.exit(),
            KeyCode::Up => self.items.previous(),
            KeyCode::Down => self.items.next(),
            KeyCode::Enter => self.save(),
            _ => {}
        }
    }

    fn save(&mut self) {
        self.status = AppEvent::Save;
    }

    fn exit(&mut self) {
        self.status = AppEvent::Quit;
    }
<<<<<<< HEAD

    fn get_preview(&self, numLines: usize) -> Vec<Line> {
        let unavailable = vec![Line::from("Preview unavailable")];

        match &self.items.preview {
            None => unavailable,
            Some(content) => {
                let extension = match self.items.items.get(self.items.state.selected().unwrap()) {
                    Some(path) => {
                        let ext = match path.extension() {
                            Some(ext) => ext.to_str(),
                            _ => None,
                        };

                        match ext {
                            Some(e) => e,
=======
    
    fn get_preview(&self, num_lines: usize) -> Vec<Line> {
        let unavailable =
            vec!(Line::from("Preview unavailable"));
        
        match &self.items.preview {
            None => {
                unavailable
            }
            Some(content) => {                
                match self.items.items.get(self.items.state.selected().unwrap()) {
                    Some(path) if path.is_file() => {
                        let extension = match path.extension() {
                            Some(os_ext) => {
                                match os_ext.to_str() {
                                    Some(ext) => {
                                        ext
                                    },
                                    None => {
                                        return unavailable;
                                    }
                                }
                            }
                            _ => {
                                return unavailable;
                            }
                        };

                        let ps = SyntaxSet::load_defaults_newlines();
                        let ts = ThemeSet::load_defaults();

                        let syntax = ps.find_syntax_by_extension(extension);

                        match syntax {
                            Some(syntax) => {
                                let mut h = HighlightLines::new(syntax, &ts.themes["base16-ocean.dark"]);
                                LinesWithEndings::from(&content).take(num_lines).map(|line| { // LinesWithEndings enables use of newlines mode
                                    let line_spans =
                                        h.highlight_line(line, &ps)
                                            .unwrap();
                                    Line::from(line_spans.iter().map(|(ref style, text)| {
                                        Span::styled(
                                            text.to_string(),
                                            ratatui::prelude::Style::new()
                                                .fg(ratatui::prelude::Color::Rgb(style.foreground.r, style.foreground.b, style.foreground.b)))
                                    }).collect::<Vec<Span>>())
                                }).collect()
                            },
>>>>>>> 06be7a8d
                            None => {
                                unavailable
                            }
                        }
<<<<<<< HEAD
                    }
                    None => {
                        return unavailable;
                    }
                };

                let ps = SyntaxSet::load_defaults_newlines();
                let ts = ThemeSet::load_defaults();

                let syntax = ps.find_syntax_by_extension(extension);

                match syntax {
                    Some(syntax) => {
                        let mut h = HighlightLines::new(syntax, &ts.themes["base16-ocean.dark"]);
                        LinesWithEndings::from(&content)
                            .take(numLines)
                            .map(|line| {
                                // LinesWithEndings enables use of newlines mode
                                let line_spans = h.highlight_line(line, &ps).unwrap();
                                Line::from(
                                    line_spans
                                        .iter()
                                        .map(|(ref style, text)| {
                                            Span::styled(
                                                text.to_string(),
                                                ratatui::prelude::Style::new().fg(
                                                    ratatui::prelude::Color::Rgb(
                                                        style.foreground.r,
                                                        style.foreground.b,
                                                        style.foreground.b,
                                                    ),
                                                ),
                                            )
                                        })
                                        .collect::<Vec<Span>>(),
                                )
                            })
                            .collect()
                    }
                    None => unavailable,
=======
                    },
                    _ => {
                        vec!(Line::from(content.clone()).into())
                    },
>>>>>>> 06be7a8d
                }
            }
        }
    }
}

impl Widget for &mut AppInteractive {
    fn render(self, area: Rect, buf: &mut Buffer) {
        let app_title = Title::from(" Vibe Search ".bold());
        let instructions = Title::from(Line::from(vec![
            " Accept ".into(),
            "<Enter>".blue().bold(),
            " Next ".into(),
            "<Down>".blue().bold(),
            " Prev ".into(),
            "<Up>".blue().bold(),
            " Quit ".into(),
            "<Q>".blue().bold(),
        ]));

        let chunks = Layout::default()
            .direction(Direction::Horizontal)
            .constraints(
                [
                    Constraint::Percentage(33),
                    Constraint::Length(1),
                    Constraint::Percentage(67),
                ]
                .as_ref(),
            )
            .split(area);

        let block = Block::bordered()
            .title(app_title.alignment(Alignment::Center))
            .title(
                instructions
                    .alignment(Alignment::Center)
                    .position(Position::Bottom),
            )
            .border_set(border::THICK);

        let list_area = Layout::default()
            .horizontal_margin(2)
            .vertical_margin(1)
            .constraints([Constraint::Percentage(100)].as_ref())
            .split(chunks[0]);

        let border_area = Layout::default()
            .vertical_margin(1)
            .constraints([Constraint::Percentage(100)].as_ref())
            .split(chunks[1]);

        let preview_area = Layout::default()
            .horizontal_margin(2)
            .vertical_margin(1)
            .constraints([Constraint::Percentage(100)].as_ref())
            .split(chunks[2]);

        // Iterate through all elements in the `items` and stylize them.
        let items: Vec<ListItem> = self
            .items
            .items
            .iter()
            .cloned()
            .map(|path| ListItem::new(path.display().to_string()))
            .collect();

        // Create a List from all list items and highlight the currently selected one
        let list = List::new(items)
            .block(Block::default().title("Paths"))
            .highlight_style(
                ratatui::prelude::Style::default()
                    .add_modifier(Modifier::BOLD)
                    .add_modifier(Modifier::REVERSED),
            )
            .highlight_symbol(">")
            .repeat_highlight_symbol(true)
            .highlight_spacing(HighlightSpacing::Always);

        let border = Block::bordered().borders(Borders::RIGHT);

        block.render(area, buf);

        Paragraph::new(Text::from(
            self.get_preview(preview_area[0].height as usize),
        ))
        .render(preview_area[0], buf);

        border.render(border_area[0], buf);

        StatefulWidget::render(list, list_area[0], buf, &mut self.items.state);
    }
}

impl StatefulList {
    fn with_items(items: Vec<PathBuf>) -> StatefulList {
        StatefulList {
            state: ListState::default(),
            items: items.iter().cloned().collect(),
            preview: None,
        }
    }

    fn next(&mut self) {
        let i = match self.state.selected() {
            Some(i) => {
                if i >= self.items.len() - 1 {
                    0
                } else {
                    i + 1
                }
            }
            None => 0,
        };
        self.state.select(Some(i));

        self.update_path_contents();
    }

    fn previous(&mut self) {
        let i = match self.state.selected() {
            Some(i) => {
                if i == 0 {
                    self.items.len() - 1
                } else {
                    i - 1
                }
            }
            None => 0,
        };
        self.state.select(Some(i));

        self.update_path_contents();
    }

    fn update_path_contents(&mut self) {
        let i = self.state.selected();

        if matches!(i, None) {
            panic!("No i value found");
        }

        let selected = self.items.get(i.unwrap());

        self.preview = match selected {
            Some(path) if path.is_file() => fs::read_to_string(path).ok(),
            _ => None,
        }
    }

    fn unselect(&mut self) {
        let offset = self.state.offset();
        self.state.select(None);
        *self.state.offset_mut() = offset;
    }
}<|MERGE_RESOLUTION|>--- conflicted
+++ resolved
@@ -146,47 +146,22 @@
     fn exit(&mut self) {
         self.status = AppEvent::Quit;
     }
-<<<<<<< HEAD
-
-    fn get_preview(&self, numLines: usize) -> Vec<Line> {
+
+    fn get_preview(&self, num_lines: usize) -> Vec<Line> {
         let unavailable = vec![Line::from("Preview unavailable")];
 
         match &self.items.preview {
             None => unavailable,
             Some(content) => {
-                let extension = match self.items.items.get(self.items.state.selected().unwrap()) {
-                    Some(path) => {
-                        let ext = match path.extension() {
-                            Some(ext) => ext.to_str(),
-                            _ => None,
-                        };
-
-                        match ext {
-                            Some(e) => e,
-=======
-    
-    fn get_preview(&self, num_lines: usize) -> Vec<Line> {
-        let unavailable =
-            vec!(Line::from("Preview unavailable"));
-        
-        match &self.items.preview {
-            None => {
-                unavailable
-            }
-            Some(content) => {                
                 match self.items.items.get(self.items.state.selected().unwrap()) {
                     Some(path) if path.is_file() => {
                         let extension = match path.extension() {
-                            Some(os_ext) => {
-                                match os_ext.to_str() {
-                                    Some(ext) => {
-                                        ext
-                                    },
-                                    None => {
-                                        return unavailable;
-                                    }
+                            Some(os_ext) => match os_ext.to_str() {
+                                Some(ext) => ext,
+                                None => {
+                                    return unavailable;
                                 }
-                            }
+                            },
                             _ => {
                                 return unavailable;
                             }
@@ -199,71 +174,39 @@
 
                         match syntax {
                             Some(syntax) => {
-                                let mut h = HighlightLines::new(syntax, &ts.themes["base16-ocean.dark"]);
-                                LinesWithEndings::from(&content).take(num_lines).map(|line| { // LinesWithEndings enables use of newlines mode
-                                    let line_spans =
-                                        h.highlight_line(line, &ps)
-                                            .unwrap();
-                                    Line::from(line_spans.iter().map(|(ref style, text)| {
-                                        Span::styled(
-                                            text.to_string(),
-                                            ratatui::prelude::Style::new()
-                                                .fg(ratatui::prelude::Color::Rgb(style.foreground.r, style.foreground.b, style.foreground.b)))
-                                    }).collect::<Vec<Span>>())
-                                }).collect()
-                            },
->>>>>>> 06be7a8d
-                            None => {
-                                unavailable
+                                let mut h =
+                                    HighlightLines::new(syntax, &ts.themes["base16-ocean.dark"]);
+                                LinesWithEndings::from(&content)
+                                    .take(num_lines)
+                                    .map(|line| {
+                                        // LinesWithEndings enables use of newlines mode
+                                        let line_spans = h.highlight_line(line, &ps).unwrap();
+                                        Line::from(
+                                            line_spans
+                                                .iter()
+                                                .map(|(ref style, text)| {
+                                                    Span::styled(
+                                                        text.to_string(),
+                                                        ratatui::prelude::Style::new().fg(
+                                                            ratatui::prelude::Color::Rgb(
+                                                                style.foreground.r,
+                                                                style.foreground.b,
+                                                                style.foreground.b,
+                                                            ),
+                                                        ),
+                                                    )
+                                                })
+                                                .collect::<Vec<Span>>(),
+                                        )
+                                    })
+                                    .collect()
                             }
+                            None => unavailable,
                         }
-<<<<<<< HEAD
                     }
-                    None => {
-                        return unavailable;
+                    _ => {
+                        vec![Line::from(content.clone()).into()]
                     }
-                };
-
-                let ps = SyntaxSet::load_defaults_newlines();
-                let ts = ThemeSet::load_defaults();
-
-                let syntax = ps.find_syntax_by_extension(extension);
-
-                match syntax {
-                    Some(syntax) => {
-                        let mut h = HighlightLines::new(syntax, &ts.themes["base16-ocean.dark"]);
-                        LinesWithEndings::from(&content)
-                            .take(numLines)
-                            .map(|line| {
-                                // LinesWithEndings enables use of newlines mode
-                                let line_spans = h.highlight_line(line, &ps).unwrap();
-                                Line::from(
-                                    line_spans
-                                        .iter()
-                                        .map(|(ref style, text)| {
-                                            Span::styled(
-                                                text.to_string(),
-                                                ratatui::prelude::Style::new().fg(
-                                                    ratatui::prelude::Color::Rgb(
-                                                        style.foreground.r,
-                                                        style.foreground.b,
-                                                        style.foreground.b,
-                                                    ),
-                                                ),
-                                            )
-                                        })
-                                        .collect::<Vec<Span>>(),
-                                )
-                            })
-                            .collect()
-                    }
-                    None => unavailable,
-=======
-                    },
-                    _ => {
-                        vec!(Line::from(content.clone()).into())
-                    },
->>>>>>> 06be7a8d
                 }
             }
         }
